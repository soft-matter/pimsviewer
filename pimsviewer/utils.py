from __future__ import (absolute_import, division, print_function,
                        unicode_literals)

import functools

import numpy as np
<<<<<<< HEAD
from pims import FramesSequenceND, to_rgb, normalize
=======
from pims import Frame, to_rgb, normalize
from pims.base_frames import FramesSequence, FramesSequenceND
from itertools import chain
>>>>>>> b97d80ed


def recursive_subclasses(cls):
    "Return all subclasses (and their subclasses, etc.)."
    # Source: http://stackoverflow.com/a/3862957/1221924
    return (cls.__subclasses__() +
            [g for s in cls.__subclasses__() for g in recursive_subclasses(s)])


<<<<<<< HEAD
def to_rgb_uint8(image, autoscale=True, force_color=None):
=======
def drop_dot(s):
    if s.startswith('.'):
        return s[1:]
    else:
        return s


def get_supported_extensions():
    # list all readers derived from the pims baseclasses
    all_handlers = chain(recursive_subclasses(FramesSequence),
                         recursive_subclasses(FramesSequenceND))
    # keep handlers that support the file ext. use set to avoid duplicates.
    extensions = set(ext for h in all_handlers for ext in map(drop_dot, h.class_exts()))

    return extensions


def to_rgb_uint8(image, autoscale=True):
>>>>>>> b97d80ed
    ndim = image.ndim
    shape = image.shape
    try:
        colors = image.metadata['colors']
        if len(colors) != shape[0]:
            colors = None
    except (AttributeError, KeyError):
        colors = None

    grayscale = False
    # 2D, grayscale
    if ndim == 2:
        grayscale = True
    # 2D non-interleaved RGB
    elif ndim == 3 and shape[0] in [3, 4]:
        image = image.transpose([1, 2, 0])
        autoscale = False
    # 2D, has colors attribute
    elif ndim == 3 and colors is not None:
        image = to_rgb(image, colors, True)
    # 2D, RGB
    elif ndim == 3 and shape[2] in [3, 4]:
        pass
    # 2D, is multichannel
    elif ndim == 3 and shape[0] < 5:  # guessing; could be small z-stack
        image = to_rgb(image, None, True)
    # 3D, grayscale
    elif ndim == 3:
        grayscale = True
    # 3D, has colors attribute
    elif ndim == 4 and colors is not None:
        image = to_rgb(image, colors, True)
    # 3D, RGB
    elif ndim == 4 and shape[3] in [3, 4]:
        pass
    # 3D, is multichannel
    elif ndim == 4 and shape[0] < 5:
        image = to_rgb(image, None, True)
    else:
        raise ValueError("No display possible for frames of shape {0}".format(shape))

    if grayscale:
        if force_color is not None and len(force_color) == 3:
            force_color = normalize(np.array(force_color))
            image = np.dstack((force_color[0] * image, force_color[1] * image, force_color[2] * image))
        else:
            image = np.repeat(image[..., np.newaxis], 3, axis=image.ndim)

    if autoscale:
        image = (normalize(image) * 255).astype(np.uint8)
    elif not np.issubdtype(image.dtype, np.uint8):
        if np.issubdtype(image.dtype, np.integer):
            max_value = np.iinfo(image.dtype).max
            # sometimes 12-bit images are stored as unsigned 16-bit
            if max_value == 2 ** 16 - 1 and image.max() < 2 ** 12:
                max_value = 2 ** 12 - 1
            image = (image / max_value * 255).astype(np.uint8)
        else:
            if image.max() > 1:  # unnormalized floats! normalize anyway
                image = normalize(image)
            image = (image * 255).astype(np.uint8)

    return image


def df_add_row(df, default_float=np.nan, default_int=-1, default_bool=False):
    if np.isnan(df.index).any():
        raise ValueError('NaN index detected.')
    values = []
    for col, dtype in zip(df.columns, df.dtypes):
        if np.issubdtype(dtype, np.float):
            values.append(default_float)
        elif np.issubdtype(dtype, np.integer):
            values.append(default_int)
        elif np.issubdtype(dtype, np.bool):
            values.append(default_bool)
        else:
            raise ValueError()
    index = df.index.max() + 1
    if np.isnan(index):
        index = 0
    df.loc[index] = values
    return index


def wrap_frames_sequence(frames):
    shape = frames.frame_shape
    ndim = len(shape)

    try:
        colors = frames.metadata['colors']
        if len(colors) != shape[0]:
            colors = None
    except (KeyError, AttributeError):
        colors = None

    if ndim == 2:
        y, x = frames.frame_shape
        return ND_Wrapper(frames, 'yx', y=y, x=x, t=len(frames))
    elif ndim == 3 and colors is not None:
        c, y, x = frames.frame_shape
        return ND_Wrapper(frames, 'cyx', c=c, y=y, x=x, t=len(frames))
    elif ndim == 3 and shape[2] in [3, 4]:
        y, x, c = frames.frame_shape
        return ND_Wrapper(frames, 'yxc', c=c, y=y, x=x, t=len(frames))
    elif ndim == 3 and shape[0] < 5:  # guessing; could be small z-stack
        c, y, x = frames.frame_shape
        return ND_Wrapper(frames, 'cyx', c=c, y=y, x=x, t=len(frames))
    elif ndim == 3:
        z, y, x = frames.frame_shape
        return ND_Wrapper(frames, 'zyx', z=z, y=y, x=x, t=len(frames))
    elif ndim == 4 and colors is not None:
        c, z, y, x = frames.frame_shape
        return ND_Wrapper(frames, 'czyx', c=c, z=z, y=y, x=x, t=len(frames))
    elif ndim == 4 and shape[3] in [3, 4]:
        z, y, x, c = frames.frame_shape
        return ND_Wrapper(frames, 'zyxc', c=c, z=z, y=y, x=x, t=len(frames))
    elif ndim == 4 and shape[0] < 5:
        c, z, y, x = frames.frame_shape
        return ND_Wrapper(frames, 'czyx', c=c, z=z, y=y, x=x, t=len(frames))
    else:
        raise ValueError("Cannot interpret dimensions for a reader of "
                         "shape {0}".format(shape))


class ND_Wrapper(FramesSequenceND):
    no_reader = True
    propagate_attrs = ['sizes', 'default_coords', 'bundle_axes', 'iter_axes']

    def __init__(self, frames, reads_axes, **sizes):
        super(ND_Wrapper, self).__init__()
        self._reader = frames
        for ax in sizes:
            self._init_axis(ax, sizes[ax])
        self._register_get_frame(self._get_frame, reads_axes)

    @property
    def pixel_type(self):
        return self._reader.pixel_type

    def _get_frame(self, **ind):
        return self._reader[ind['t']]

    def __getattr__(self, attr):
        return getattr(self._reader, attr)


def memoize(obj):
    """Memoize the function call result"""
    cache = obj.cache = {}

    @functools.wraps(obj)
    def memoizer(*args, **kwargs):
        """Memoize by storing the results in a dict"""
        key = str(args) + str(kwargs)
        if key not in cache:
            cache[key] = obj(*args, **kwargs)
        return cache[key]

    return memoizer<|MERGE_RESOLUTION|>--- conflicted
+++ resolved
@@ -4,13 +4,9 @@
 import functools
 
 import numpy as np
-<<<<<<< HEAD
-from pims import FramesSequenceND, to_rgb, normalize
-=======
 from pims import Frame, to_rgb, normalize
 from pims.base_frames import FramesSequence, FramesSequenceND
 from itertools import chain
->>>>>>> b97d80ed
 
 
 def recursive_subclasses(cls):
@@ -20,9 +16,6 @@
             [g for s in cls.__subclasses__() for g in recursive_subclasses(s)])
 
 
-<<<<<<< HEAD
-def to_rgb_uint8(image, autoscale=True, force_color=None):
-=======
 def drop_dot(s):
     if s.startswith('.'):
         return s[1:]
@@ -40,8 +33,7 @@
     return extensions
 
 
-def to_rgb_uint8(image, autoscale=True):
->>>>>>> b97d80ed
+def to_rgb_uint8(image, autoscale=True, force_color=None):
     ndim = image.ndim
     shape = image.shape
     try:
@@ -51,10 +43,10 @@
     except (AttributeError, KeyError):
         colors = None
 
-    grayscale = False
     # 2D, grayscale
     if ndim == 2:
-        grayscale = True
+        force_color = [force_color] if force_color is not None else None
+        image = to_rgb(image, force_color)
     # 2D non-interleaved RGB
     elif ndim == 3 and shape[0] in [3, 4]:
         image = image.transpose([1, 2, 0])
@@ -82,13 +74,6 @@
         image = to_rgb(image, None, True)
     else:
         raise ValueError("No display possible for frames of shape {0}".format(shape))
-
-    if grayscale:
-        if force_color is not None and len(force_color) == 3:
-            force_color = normalize(np.array(force_color))
-            image = np.dstack((force_color[0] * image, force_color[1] * image, force_color[2] * image))
-        else:
-            image = np.repeat(image[..., np.newaxis], 3, axis=image.ndim)
 
     if autoscale:
         image = (normalize(image) * 255).astype(np.uint8)
