from __future__ import (absolute_import, division, print_function,
                        unicode_literals)

import os
from os import listdir, path
from os.path import isfile, join
from functools import partial
from itertools import chain
from fractions import Fraction
import warnings

import numpy as np
from PIL import Image

import pims
from pims import FramesSequence, FramesSequenceND, pipeline
from pims.utils.sort import natural_keys
from pims import export

from .widgets import CheckBox, DockWidget, VideoTimer, Slider
from .qt import (Qt, QtWidgets, QtGui, QtCore, Signal,
                 init_qtapp, start_qtapp)
from .display import Display
from .utils import (wrap_frames_sequence, recursive_subclasses,
                    to_rgb_uint8, memoize, get_supported_extensions, drop_dot)

try:
    with warnings.catch_warnings():
        warnings.simplefilter("ignore")
        from moviepy.editor import VideoClip
except ImportError:
    VideoClip = None


class Viewer(QtWidgets.QMainWindow):
    """Viewer for displaying image sequences from pims readers.

    Parameters
    ----------
    reader : pims reader, optional
        Reader that loads images to be displayed.

    Notes
    -----
    The Viewer was based on `skimage.viewer.CollectionViewer`
    """
    dock_areas = {'top': Qt.TopDockWidgetArea,
                  'bottom': Qt.BottomDockWidgetArea,
                  'left': Qt.LeftDockWidgetArea,
                  'right': Qt.RightDockWidgetArea}
    _dropped = Signal(list)

    # signal on image change, so that plotting plugins can process the change
    original_image_changed = Signal()

    def __init__(self, reader=None, close_reader=True):
        self.plugins = []
        self._images = []
        self._img = None
        self._display = None
        self.sliders = dict()
        self.channel_tabs = None
        self.slider_dock = None
        self.is_multichannel = False
        self.is_playing = False
        self._index = dict()
        self.return_val = []
        self.reader = None
        self._close_reader = close_reader
        self.filename = None

        # Start main loop
        init_qtapp()
        super(Viewer, self).__init__()

        self.setAttribute(Qt.WA_DeleteOnClose)
        self.setWindowTitle("Python IMage Sequence Viewer")

        # list all pims reader classed in the "Open with" menu
        open_with_menu = QtWidgets.QMenu('Open with', self)
        for cls in set(chain(recursive_subclasses(FramesSequence),
                             recursive_subclasses(FramesSequenceND))):
            if hasattr(cls, 'no_reader'):
                continue
            open_with_menu.addAction(cls.__name__,
                                     partial(self.open_file, reader_cls=cls))

        self.file_menu = QtWidgets.QMenu('&File', self)
        self.file_menu.addAction('Open', self.open_file,
                                 Qt.CTRL + Qt.Key_O)
        self.file_menu.addMenu(open_with_menu)
        self.file_menu.addAction('Open next', self.open_next_file,
                                 Qt.CTRL + Qt.SHIFT + Qt.Key_O)
        self.file_menu.addAction('Open previous', self.open_previous_file,
                                 Qt.ALT + Qt.SHIFT + Qt.Key_O)
        self.file_menu.addAction('Close', self.close_reader)
        self.file_menu.addAction('Export image', self.export_image,
                                 Qt.CTRL + Qt.SHIFT + Qt.Key_S)
        self.file_menu.addAction('Export video', self.export_video,
                                 Qt.CTRL + Qt.Key_S)
        self.file_menu.addAction('Copy', self.to_clipboard,
                                 Qt.CTRL + Qt.Key_C)
        self.file_menu.addAction('Quit', self.close,
                                 Qt.CTRL + Qt.Key_Q)
        self.menuBar().addMenu(self.file_menu)

        self.view_menu = QtWidgets.QMenu('&View', self)
        self._autoscale = QtWidgets.QAction('&Autoscale', self.view_menu,
                                            checkable=True)
        self._autoscale.setChecked(True)
        self._autoscale.toggled.connect(self.update_view)
        self.view_menu.addAction(self._autoscale)

        # Color menu
        self._available_colors = {
            'Greyscale': None,
            'Magenta': [255, 0, 255],
            'Green': [0, 255, 0],
            'Cyan': [0, 255, 255],
            'Red': [255, 0, 0]
        }
        self.force_color = None
        self._color_menu = self._generate_color_menu()
        self.view_menu.addMenu(self._color_menu)

        # list all Display subclasses in the View menu
        mode_menu = QtWidgets.QMenu('&Mode', self)
        mode_menu.addAction(Display.name + ' (default)',
                            partial(self.update_display,
                                    display_class=Display))
        for cls in recursive_subclasses(Display):
            if cls.available:
                mode_menu.addAction(cls.name, partial(self.update_display,
                                                      display_class=cls))
        self.view_menu.addMenu(mode_menu)

        resize_menu = QtWidgets.QMenu('&Resize', self)
        resize_menu.addAction('33 %', partial(self.resize_display, factor=1 / 3))
        resize_menu.addAction('50 %', partial(self.resize_display, factor=1 / 2))
        resize_menu.addAction('100 %', partial(self.resize_display, factor=1))
        resize_menu.addAction('200 %', partial(self.resize_display, factor=2))
        resize_menu.addAction('300 %', partial(self.resize_display, factor=3))
        self.view_menu.addMenu(resize_menu)

        play_menu = QtWidgets.QMenu('&Play', self)

        def _mult_fps(factor):
            self.fps *= factor

        play_menu.addAction('Start / stop', lambda: self.play(not self.is_playing))
        play_menu.addAction('Switch direction', partial(_mult_fps, factor=-1))
        play_menu.addAction('Faster', partial(_mult_fps, factor=1.2))
        play_menu.addAction('Slower', partial(_mult_fps, factor=0.8))
        self.view_menu.addMenu(play_menu)

        self.menuBar().addMenu(self.view_menu)

        # self.pipeline_menu = QtWidgets.QMenu('&Pipelines', self)
        # from pimsviewer.plugins import PipelinePlugin
        # for pipeline_obj in PipelinePlugin.instances:
        #     self.pipeline_menu.addAction(pipeline_obj.name,
        #                                  partial(self.add_plugin,
        #                                          pipeline_obj))
        # self.menuBar().addMenu(self.pipeline_menu)

        self.main_widget = QtWidgets.QWidget(self)
        self.setCentralWidget(self.main_widget)
        self.setMinimumSize(800, 600)
        self.setSizePolicy(QtWidgets.QSizePolicy.Preferred,
                           QtWidgets.QSizePolicy.Preferred)
        self.main_layout = QtWidgets.QGridLayout(self.main_widget)

        # make file dragging & dropping work
        self.setAcceptDrops(True)
        self._dropped.connect(self._open_dropped)

        self._status_bar = self.statusBar()

        # initialize the timer for video playback
        self._timer = VideoTimer(self)
        self._play_checkbox = None

        if reader is not None:
            self.update_reader(reader)

    def add_plugin(self, plugin):
        """Add Plugin to the Viewer"""
        plugin.attach(self)

        if plugin.dock:
            location = self.dock_areas[plugin.dock]
            dock_location = Qt.DockWidgetArea(location)
            dock = DockWidget()
            dock.setWidget(plugin)
            dock.setWindowTitle(plugin.name)
            dock.close_event_signal.connect(plugin.close)
            dock.setSizePolicy(QtWidgets.QSizePolicy.Fixed,
                               QtWidgets.QSizePolicy.MinimumExpanding)
            self.addDockWidget(dock_location, dock)

    def __add__(self, plugin):
        self.add_plugin(plugin)
        return self

    def show(self, main_window=True):
        """Show Viewer and attached ViewerPipelines."""
        self.move(0, 0)
        for p in self.plugins:
            p.show()
        super(Viewer, self).show()
        self.activateWindow()
        self.raise_()
        if main_window:
            start_qtapp()

        return self.return_val

    def closeEvent(self, event):
        for p in self.plugins:
            if hasattr(p, 'output'):
                self.return_val.append(p.output())
                p.close()
            else:
                self.return_val.append(None)
        if self._close_reader:
            self.close_reader()
        if self._display is not None:
            self._display.close()
        super(Viewer, self).closeEvent(event)

    # the update cascade: open_file -> update_reader -> update_display ->
    # update_original_image -> image -> update_view. Any function calls the next one,
    # but you can call for instance update_original_image to only update the image.

    def open_file(self, filename=None, reader_cls=None):
        """Open image file and update the viewer's reader"""
        if filename is None:
            try:
                cur_dir = os.path.dirname(self.reader.filename)
            except AttributeError:
                cur_dir = ''
            filename = QtWidgets.QFileDialog.getOpenFileName(directory=cur_dir)
            if isinstance(filename, tuple):
                # Handle discrepancy between PyQt4 and PySide APIs.
                filename = filename[0]
        if filename is None or len(filename) == 0:
            return

        if reader_cls is None:
            try:
                reader = pims.open(filename)
            except pims.api.UnknownFormatError:
                reader = None
        else:
            reader = reader_cls(filename)

        if self.reader is not None:
            self.close_reader()

        if reader is not None:
            self.update_reader(reader)
            self.status = 'Opened {}'.format(filename)
            self.filename = filename
        else:
            self.status = 'No suitable reader was found to open {}'.format(filename)

    def open_next_file(self, forward=True):
        """
        Opens the next file in the current directory

        Parameters
        ----------
        forward : bool
            Cycle forward or backwards

        """
        if self.filename is None:
            self.open_file()

        supported_extensions = get_supported_extensions()

        current_directory = path.dirname(self.filename)
        file_list = self._get_all_files_in_dir(current_directory, extensions=supported_extensions)
        if len(file_list) < 2:
            self.status = 'No file found for opening'
            return

        try:
            current_file_index = file_list.index(path.basename(self.filename))
        except ValueError:
            self.status = 'No file found for opening'
            return

        next_index = current_file_index + 1 if forward else current_file_index - 1
        try:
            next_file = file_list[next_index]
        except IndexError:
            next_index = 0 if forward else -1
            next_file = file_list[next_index]

        self.open_file(filename=path.join(current_directory, next_file))

    def open_previous_file(self):
        """
        Opens the previous file in the current directory
        """
        self.open_next_file(forward=False)

    def update_reader(self, reader):
        """Load a new reader into the Viewer."""
        if not isinstance(reader, FramesSequenceND):
            reader = wrap_frames_sequence(reader)
        self.reader = reader
        reader.iter_axes = 't'
        self._index = reader.default_coords.copy()

        # add color tabs
        if 'c' in reader.sizes:
            self.is_multichannel = True
            self.channel_tabs = QtWidgets.QTabBar(self)
            self.main_layout.addWidget(self.channel_tabs, 1, 0)
            self.channel_tabs.addTab('all')
            for c in range(reader.sizes['c']):
                self.channel_tabs.addTab(str(c))
                self.channel_tabs.setShape(QtWidgets.QTabBar.RoundedSouth)
                self.channel_tabs.currentChanged.connect(self.channel_tab_callback)
        else:
            self.is_multichannel = False

        # add sliders
        self.sliders = dict()
        for axis in reader.sizes:
            if axis in ['x', 'y', 'c'] or reader.sizes[axis] <= 1:
                continue
            self.sliders[axis] = Slider(axis, low=0, high=reader.sizes[axis] - 1,
                                        value=self._index[axis], update_on='release', value_type='int',
                                        callback=lambda x, y: self.set_index(y, x))

        if len(self.sliders) > 0:
            slider_widget = QtWidgets.QWidget()
            slider_layout = QtWidgets.QGridLayout(slider_widget)
            for i, axis in enumerate(self.sliders):
                slider_layout.addWidget(self.sliders[axis], i, 0)
                if axis == 't':
                    self._play_checkbox = CheckBox('play', self.is_playing,
                                                   callback=self.play_callback)
                    slider_layout.addWidget(self._play_checkbox, i, 1)

            self.slider_dock = QtWidgets.QDockWidget()
            self.slider_dock.setWidget(slider_widget)
            self.slider_dock.setWindowTitle('Axes sliders')
            self.slider_dock.setFeatures(QtWidgets.QDockWidget.DockWidgetFloatable |
                                         QtWidgets.QDockWidget.DockWidgetMovable)
            self.addDockWidget(Qt.BottomDockWidgetArea, self.slider_dock)

        # set playback speed
        try:
            self._timer.fps = self.reader.frame_rate
        except (AttributeError, KeyError):
            self._timer.fps = 25.

        self.update_display()
        self.resize_display()

    def update_display(self, display_class=None):
        """Change display mode."""
        if display_class is None:
            display_class = Display

        shape = [self.reader.sizes['y'], self.reader.sizes['x']]
        if display_class.ndim == 3 and 'z' in self.reader.sizes:
            shape = [self.reader.sizes['z']] + shape
        elif display_class.ndim == 3:
            # Display class does not support 2D images
            display_class = Display
            self.status = 'Requested display mode only supports 3D images'

        if self._display is not None:
            self._display.close()
        self._display = display_class(self, shape)

        self.canvas.setSizePolicy(QtWidgets.QSizePolicy.Expanding,
                                  QtWidgets.QSizePolicy.Expanding)
        self.canvas.updateGeometry()
        self.main_layout.addWidget(self.canvas, 0, 0)
        self.canvas.keyPressEvent = self.keyPressEvent
        self.update_original_image()

    def update_original_image(self):
        """Update the original image that is being viewed."""
        if self._display.ndim == 3 and 'z' not in self.reader.sizes:
            raise ValueError('z axis does not exist: cannot display in 3D')
        if self.is_multichannel and 'c' not in self.reader.sizes:
            raise ValueError('c axis does not exist: cannot display multicolor')

        # Make sure that the reader bundle_axes settings are correct
        bundle_axes = ''
        if self.is_multichannel:
            bundle_axes += 'c'
        if self._display.ndim == 3:
            bundle_axes += 'z'
        self.reader.bundle_axes = bundle_axes + 'yx'

        # Update slider positions
        for name in self.sliders:
            self.sliders[name].val = self._index[name]

        # Update image
        self.reader.default_coords.update(self._index)
        image = self.reader[self._index['t']]

        if len(self._images) == 0:
            self._images = [image] + [None] * len(self.plugins)
        else:
            self._images[0] = image

        self.update_processed_image()

    def update_processed_image(self, plugin=None):
        """Update the processing function stack starting from `plugin`."""
        if self.original_image is None:
            return

        if plugin is None:
            first_plugin = 0
        else:
            first_plugin = self.plugins.index(plugin)

        # reset the image stack if necessary
        required_len = len(self.plugins) + 1
        if len(self._images) != required_len:
            first_plugin = 0  # we will need to reform the entire stack
            self._images = [self.original_image] + [None] * (required_len - 1)

        for i, p in enumerate(self.plugins[first_plugin:], start=first_plugin):
            processed = p.process_image(self._images[i])
            if processed is None:
                processed = self._images[i]
            self._images[i + 1] = processed
        self.update_view()

    def update_view(self):
        """Emit processed image to display."""
        if self.image is None:
            return

        self._display.update_image(to_rgb_uint8(self.image, autoscale=self.autoscale, force_color=self.force_color))
        self.original_image_changed.emit()
        self._disable_or_enable_menus()

    def _disable_or_enable_menus(self):
        """Disable/Enable menu actions based on the current image"""
        if self.image is None or self.is_multichannel:
            self._color_menu.setDisabled(True)
        else:
            self._color_menu.setEnabled(True)

    @property
    def original_image(self):
        """The original image"""
        if len(self._images) == 0:
            return
        return self._images[0]

    @property
    def image(self):
        """The image that is being displayed"""
        if len(self._images) == 0:
            return
        return self._images[-1]

    @property
    def canvas(self):
        return self._display.canvas

    @property
    def ax(self):
        return self._display.ax

    @property
    def fig(self):
        return self._display.fig

    # Change the current index

    @property
    def index(self):
        """The current index (dictionary). Setting this has no effect."""
        return self._index.copy()  # copy the dict to make it read only

    def _set_index(self, value, name):
        """Set the index without checks. Mainly for timer callback."""
        try:
            if self._index[name] == value:
                return  # do nothing when no coordinate was changed
        except KeyError:
            pass  # but continue when a coordinate did not exist
        self._index[name] = value
        self.update_original_image()

    def set_index(self, value=0, name='t'):
        """Update the index along a specific axis"""
        if name not in self.reader.sizes:
            return ValueError("Axis '{}' not in reader".format(name))
        # clip value if necessary
        if value < 0:
            value = 0
        elif value >= self.reader.sizes[name]:
            value = self.reader.sizes[name] - 1
        if self.is_playing and name == 't':
            self._timer.reset(value)
        self._set_index(value, name)

    def channel_tab_callback(self, index):
        """Callback function for channel tabs."""
        if index == 0 and self.is_multichannel:
            return  # do nothing: already multichannel
        elif not self.is_multichannel and (self._index['c'] == index - 1):
            return  # do nothing: correct monochannel
        self.is_multichannel = index == 0
        if index > 0:  # monochannel: update channel field
            self._index['c'] = index - 1  # because 0 is multichannel
        self.update_original_image()

    # Access to the reader and its properties

    @property
    def sizes(self):
        return self.reader.sizes.copy()

    @property
    def autoscale(self):
        return self._autoscale.isChecked()

    @autoscale.setter
    def autoscale(self, value):
        return self._autoscale.setChecked(value)

    def close_reader(self):
        """Close the current reader"""
        if self.reader is None:
            return
        if self.is_playing:
            self.stop()
        if self.slider_dock is not None:
            self.slider_dock.close()
        if self.channel_tabs is not None:
            self.channel_tabs.close()
        self.reader.close()
        self.reader = None
        self._display.close()

    # Video playback

    def play_callback(self, name, value):
        """Callback function for play checkbox."""
        if value == self.is_playing:
            return
        if value:
            self.play()
        else:
            self.stop()

    def play(self, start=True, fps=None):
        """Control movie playback."""
        if self._play_checkbox is not None:
            self._play_checkbox.val = start
        if start == self.is_playing:
            return
        if start:
            self._timer.start(self._index['t'], self.reader.sizes['t'])
            self._timer.next_frame.connect(lambda x: self._set_index(x, 't'))
            if fps is not None:
                self.fps = fps
        else:
            self._timer.stop()
        self.is_playing = start

    @property
    def fps(self):
        return self._timer.fps

    @fps.setter
    def fps(self, value):
        if self.is_playing:
            self._timer.fps = value

    def stop(self):
        """Stop the movie."""
        self.play(False)

    # File drag & drop

    def dragEnterEvent(self, event):
        if event.mimeData().hasUrls:
            event.accept()
        else:
            event.ignore()

    def dragMoveEvent(self, event):
        if event.mimeData().hasUrls:
            event.setDropAction(QtCore.Qt.CopyAction)
            event.accept()
        else:
            event.ignore()

    def dropEvent(self, event):
        if event.mimeData().hasUrls:
            event.setDropAction(QtCore.Qt.CopyAction)
            event.accept()
            links = []
            for url in event.mimeData().urls():
                links.append(str(url.toLocalFile()))
            self._dropped.emit(links)
        else:
            event.ignore()

    def _open_dropped(self, links):
        for fn in links:
            if os.path.exists(fn):
                self.open_file(fn)
                break

    # Handling user input

    def resize_display(self, w=None, h=None, factor=1):
        """Resize the image display widget to a certain size or by a factor."""
        h_im, w_im = self.sizes['y'], self.sizes['x']
        h_im *= factor
        w_im *= factor
        if h is None and w is None:
            h = h_im
            w = w_im
        elif h is None:
            h = int(w * h_im / w_im)
        elif w is None:
            w = int(h * w_im / h_im)
        self.showNormal()  # make sure not to be in maximized mode
        self._display.resize(w, h)

    def keyPressEvent(self, event):
        if type(event) == QtGui.QKeyEvent:
            key = event.key()
            modifiers = event.modifiers()
            if key in range(0x30, 0x39 + 1):  # number keys: move to deciles
                index = int(self.reader.sizes['t'] * (key - 48) / 10)
                self.set_index(index, 't')
            if key in range(0x01000037,  # F8-F12 keys: change channel
                            0x0100003b + 1) and 'c' in self.reader.sizes:
                index = key - 0x01000037
                print('key pressed to {}'.format(index))
                if index <= self.reader.sizes['c']:
                    self.channel_tabs.setCurrentIndex(index)
            if key in [QtCore.Qt.Key_N, QtCore.Qt.Key_Right]:
                if modifiers == Qt.NoModifier:
                    jump = 1
                elif modifiers == Qt.ShiftModifier:
                    jump = 10
                elif modifiers == Qt.ControlModifier:
                    jump = 25
                elif modifiers == (Qt.ShiftModifier | Qt.ControlModifier):
                    jump = 100
                else:
                    jump = 0
                self.set_index(self._index['t'] + jump)
                event.accept()
            elif key in [Qt.Key_P, Qt.Key_Left]:
                if modifiers == Qt.NoModifier:
                    jump = 1
                elif modifiers == Qt.ShiftModifier:
                    jump = 10
                elif modifiers == Qt.ControlModifier:
                    jump = 25
                elif modifiers == (Qt.ShiftModifier | Qt.ControlModifier):
                    jump = 100
                else:
                    jump = 0
                self.set_index(self._index['t'] - jump)
                event.accept()
            elif key == Qt.Key_R:
                index = np.random.randint(0, self.reader.sizes['t'] - 1)
                self.set_index(index, 't')
                event.accept()
            elif key == Qt.Key_Space:
                self.play(not self.is_playing)
                event.accept()
            elif key == Qt.Key_BracketRight:
                self.fps *= 1.2
            elif key == Qt.Key_BracketLeft:
                self.fps *= 0.8
            elif key == Qt.Key_Backslash:
                self.fps *= -1
            elif key == Qt.Key_Equal:
                try:
                    self.fps = self.reader.frame_rate
                except AttributeError:
                    self.fps = 25.
            elif key == Qt.Key_F:
                self._display.set_fullscreen()
            elif key == Qt.Key_Escape:
                self._display.set_fullscreen(False)
            elif key == Qt.Key_Plus:
                if hasattr(self.renderer, 'zoom'):
                    self._display.zoom(1)
            elif key == Qt.Key_Minus:
                if hasattr(self.renderer, 'zoom'):
                    self._display.zoom(-1)
            elif key == Qt.Key_R:
                if hasattr(self.renderer, 'zoom'):
                    self._display.zoom()
            elif key == Qt.Key_Z:
                self.undo.emit()
            elif key == Qt.Key_Y:
                self.redo.emit()
            elif key == Qt.Key_A:
                self.resize_display(factor=1 / 2)
            elif key == Qt.Key_S:
                self.resize_display(factor=1)
            elif key == Qt.Key_D:
                self.resize_display(factor=2)
            else:
                event.ignore()
        else:
            event.ignore()

    @property
    def status(self):
        return None

    @status.setter
    def status(self, value):
        self._status_bar.showMessage(str(value))

    # # Output data (EXPERIMENTAL)
    #
    def to_pixmap(self):
        pixmap = QtWidgets.QPixmap(self.canvas.size())
        self.canvas.render(pixmap)
        return pixmap

    def to_clipboard(self):
        clipboard = QtWidgets.QApplication.clipboard()
        clipboard.setPixmap(self.to_pixmap())

    @staticmethod
    @memoize
    def _get_all_files_in_dir(directory, extensions=None):
        if extensions is None:
            file_list = [f for f in listdir(directory) if isfile(join(directory, f))]

        else:
            file_list = [f for f in listdir(directory) if isfile(join(directory, f))
                         and drop_dot(os.path.splitext(f)[1]) in extensions]

        return sorted(file_list, key=natural_keys)


<<<<<<< HEAD
    def update_color_mode(self, color=None):
        """Updates the color mode (full color/greyscale) of the current image.
        """
        self.force_color = self._available_colors[color]
        self.update_view()

    def _generate_color_menu(self):
        """Generate the menu for selecting the color mode.
    
        Returns:
            QtWidgets.QMenu: the color selection menu
        """
        color_menu = QtWidgets.QMenu('&Color', self)
        color_menu.setDisabled(True)
        color_group = QtWidgets.QActionGroup(color_menu)
        for color in self._available_colors:
            color_action = QtWidgets.QAction(color, color_menu, checkable=True)
            color_action.toggled.connect(partial(self.update_color_mode, color=color))
            color_group.addAction(color_action)
            color_menu.addAction(color_action)
            if color == 'Greyscale':
                color_action.setChecked(True)
        return color_menu

    #
=======
>>>>>>> b97d80ed
    # def to_frame(self):
    #     return Frame(rgb_view(self.to_pixmap().toImage()),
    #                  frame_no=self.index['t'])

    def export_image(self, filename=None, **kwargs):
        """For a list of kwargs, see pims.export"""
        # TODO Save the canvas instead of the reader (including annotations)
        str_filter = ";;".join(['All files (*.*)',
                                'PNG image (*.png)',
                                'JPEG image (*.jpg)',
                                'TIFF image (*.tif)',
                                'Bitmap image (*.bmp)'])

        if filename is None:
            try:
                cur_dir = os.path.dirname(self.reader.filename)
            except AttributeError:
                cur_dir = ''
            filename = QtWidgets.QFileDialog.getSaveFileName(self,
                                                             "Export Image",
                                                             cur_dir,
                                                             str_filter)
            if isinstance(filename, tuple):
                # Handle discrepancy between PyQt4 and PySide APIs.
                filename = filename[0]

        self.status = 'Saving to {}'.format(filename)
        Image.fromarray(to_rgb_uint8(self.image)).save(filename)
        self.status = 'Done saving {}'.format(filename)

    def export_video(self, filename=None, rate=None, **kwargs):
        """For a list of kwargs, see pims.export"""
        # TODO Save the canvas instead of the reader (including annotations)
        presets = dict(avi=dict(codec='libx264', quality=23),
                       mp4=dict(codec='mpeg4', quality=5),
                       mov=dict(codec='mpeg4', quality=5),
                       wmv=dict(codec='wmv2', quality=0.005))

        str_filter = ";;".join(['All files (*.*)',
                                'H264 video (*.avi)',
                                'MPEG4 video (*.mp4 *.mov)',
                                'Windows Media Player video (*.wmv)'])

        if filename is None:
            try:
                cur_dir = os.path.dirname(self.reader.filename)
            except AttributeError:
                cur_dir = ''
            filename = QtWidgets.QFileDialog.getSaveFileName(self,
                                                             "Export Movie",
                                                             cur_dir,
                                                             str_filter)
            if isinstance(filename, tuple):
                # Handle discrepancy between PyQt4 and PySide APIs.
                filename = filename[0]

        ext = os.path.splitext(filename)[-1]
        if ext[0] == '.':
            ext = ext[1:]
        try:
            _kwargs = presets[ext]
        except KeyError:
            raise ValueError("Extension '.{}' is not a known format.".format(ext))

        _kwargs.update(kwargs)

        if rate is None:
            try:
                rate = float(self.reader.frame_rate)
            except AttributeError or ValueError:
                rate = 25.

        self.reader.iter_axes = 't'
        self.status = 'Saving to {}'.format(filename)

        # PIMS v0.4 export() has a bug having to do with float precision
        # fix that here using limit_denominator() from fractions
        export(pipeline(to_rgb_uint8)(self.reader), filename,
               Fraction(rate).limit_denominator(66535), **kwargs)
        self.status = 'Done saving {}'.format(filename)<|MERGE_RESOLUTION|>--- conflicted
+++ resolved
@@ -114,10 +114,10 @@
         # Color menu
         self._available_colors = {
             'Greyscale': None,
-            'Magenta': [255, 0, 255],
-            'Green': [0, 255, 0],
-            'Cyan': [0, 255, 255],
-            'Red': [255, 0, 0]
+            'Magenta': [1, 0, 1],
+            'Green': [0, 1, 0],
+            'Cyan': [0, 1, 1],
+            'Red': [1, 0, 0]
         }
         self.force_color = None
         self._color_menu = self._generate_color_menu()
@@ -534,7 +534,7 @@
 
     @autoscale.setter
     def autoscale(self, value):
-        return self._autoscale.setChecked(value)
+        self._autoscale.setChecked(value)
 
     def close_reader(self):
         """Close the current reader"""
@@ -747,15 +747,12 @@
     def _get_all_files_in_dir(directory, extensions=None):
         if extensions is None:
             file_list = [f for f in listdir(directory) if isfile(join(directory, f))]
-
         else:
             file_list = [f for f in listdir(directory) if isfile(join(directory, f))
                          and drop_dot(os.path.splitext(f)[1]) in extensions]
 
         return sorted(file_list, key=natural_keys)
 
-
-<<<<<<< HEAD
     def update_color_mode(self, color=None):
         """Updates the color mode (full color/greyscale) of the current image.
         """
@@ -780,13 +777,6 @@
                 color_action.setChecked(True)
         return color_menu
 
-    #
-=======
->>>>>>> b97d80ed
-    # def to_frame(self):
-    #     return Frame(rgb_view(self.to_pixmap().toImage()),
-    #                  frame_no=self.index['t'])
-
     def export_image(self, filename=None, **kwargs):
         """For a list of kwargs, see pims.export"""
         # TODO Save the canvas instead of the reader (including annotations)
@@ -810,7 +800,7 @@
                 filename = filename[0]
 
         self.status = 'Saving to {}'.format(filename)
-        Image.fromarray(to_rgb_uint8(self.image)).save(filename)
+        Image.fromarray(to_rgb_uint8(self.image, autoscale=self.autoscale, force_color=self.force_color)).save(filename)
         self.status = 'Done saving {}'.format(filename)
 
     def export_video(self, filename=None, rate=None, **kwargs):
@@ -862,4 +852,9 @@
         # fix that here using limit_denominator() from fractions
         export(pipeline(to_rgb_uint8)(self.reader), filename,
                Fraction(rate).limit_denominator(66535), **kwargs)
-        self.status = 'Done saving {}'.format(filename)+        self.status = 'Done saving {}'.format(filename)
+
+        #
+        # def to_frame(self):
+        #     return Frame(rgb_view(self.to_pixmap().toImage()),
+        #                  frame_no=self.index['t'])